# MIT 6.882 (Fall 2020) Structured Models for Artificial Intelligence

## Index

- hw1: [code](https://github.com/vacancy/6882-HW/tree/master/hw1/jiayuan.ipynb)
- hw2: [code](https://github.com/vacancy/6882-HW/tree/master/hw2/run.py) and [solution](https://github.com/vacancy/6882-HW/tree/master/hw2)

## Main text: Tomas' Jokes

### Week 2

- Jokes!!

### Week 3

<<<<<<< HEAD
- we can make some cardboard people 
- this is an update of Leslie's picture, more scifi
- so these Zoom jokes just don't work, isn't it?
- you can always blame that on TOM
- (can I ask a question?) you have to pay extra though
=======
- we can make some cardboard people
- this is an update of Leslie's picture, more scifi
>>>>>>> 20b69d6e
<|MERGE_RESOLUTION|>--- conflicted
+++ resolved
@@ -13,13 +13,8 @@
 
 ### Week 3
 
-<<<<<<< HEAD
 - we can make some cardboard people 
 - this is an update of Leslie's picture, more scifi
 - so these Zoom jokes just don't work, isn't it?
 - you can always blame that on TOM
-- (can I ask a question?) you have to pay extra though
-=======
-- we can make some cardboard people
-- this is an update of Leslie's picture, more scifi
->>>>>>> 20b69d6e
+- (can I ask a question?) you have to pay extra though