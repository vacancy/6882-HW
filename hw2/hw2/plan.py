#! /usr/bin/env python3
# -*- coding: utf-8 -*-
# File   : plan.py
# Author : Jiayuan Mao
# Email  : maojiayuan@gmail.com
# Date   : 09/14/2020
#
# Distributed under terms of the MIT license.

from collections import namedtuple, defaultdict, deque
from itertools import count, product
from tqdm import tqdm
import abc
import numpy as np
import copy
import heapq as hq
import time
from pddlgym.custom.searchandrescue import SearchAndRescueEnv

from .base import Approach
from .learning import TabularQ


class Planner:
    """Generic class for planning
    """
    @abc.abstractmethod
    def __call__(self, state):
        """Make a plan given the state.

        Parameters
        ----------
        state : pddlgym.State
            Note that the state contains the goal (state.goal).

        Returns
        -------
        actions : [ Any ]
            The plan
        info : dict
            Any logging or debugging info can go here.
        """
        raise NotImplementedError("Override me!")

    @abc.abstractmethod
    def set_actions(self, actions):
        """Tell the planner what actions are available in the domain

        Parameters
        ----------
        actions : [ Any ]
        """
        raise NotImplementedError("Override me!")


class Heuristic:
    """Generic class for heuristics
    """
    @abc.abstractmethod
    def __call__(self, node):
        """Return a heuristic value (estimated cost-to-go) given a search node.

        Parameters
        ----------
        node : AStar.Node

        Returns
        -------
        heuristic : float
        """
        raise NotImplementedError("Override me!")

    @abc.abstractmethod
    def set_actions(self, actions):
        """Tell the planner what actions are available in the domain

        Parameters
        ----------
        actions : [ Any ]
        """
        raise NotImplementedError("Override me!")

    @abc.abstractmethod
    def train(self, env):
        """Some heuristics are learnable. Others will do nothing for training.

        Parameters
        ----------
        env : pddlgym.PDDLEnv
            A training environment that encapsulates training problems.
        """
        raise NotImplementedError("Override me!")


class RandomActions(Approach):
    """Take random actions
    """
    def __init__(self):
        self._actions = None
        self._rng = None

    def set_actions(self, actions):
        self._actions = actions

    def reset(self, state):
        return {}

    def step(self, state):
        return self._rng.choice(self._actions)

    def seed(self, seed):
        self._rng = np.random.RandomState(seed)

    def train(self, env):
        pass


class SearchApproach(Approach):
    """Make a plan and follow it
    """
    def __init__(self, planner, heuristic=None):
        self._planner = planner
        self._heuristic = heuristic
        self._actions = None
        self._plan = []
        self._rng = None

    def set_actions(self, actions):
        self._actions = actions
        self._planner.set_actions(actions)

    def reset(self, obs):
        self._plan, info = self._planner(obs, heuristic=self._heuristic)
        return info

    def step(self, obs):
        if not self._plan:
            print("Warning: step was called without a plan. Defaulting to random action.")
            return self._rng.choice(self._actions)
        return self._plan.pop(0)

    def seed(self, seed):
        self._rng = np.random.RandomState(seed)
        if isinstance(self._heuristic, Heuristic):
            self._heuristic.seed(seed)

    def train(self, env):
        if isinstance(self._heuristic, Heuristic):
            self._heuristic.train(env)


class AStar(Planner):
    """Planning with A* search
    """

    Node = namedtuple("Node", ["state", "parent", "action", "g"])

    def __init__(self, successor_fn, check_goal_fn, timeout=100):
        self._get_successor_state = successor_fn
        self._check_goal = check_goal_fn
        self._heuristic = None
        self._timeout = timeout
        self._actions = None

    def __call__(self, state, heuristic=None, verbose=False):
        self._heuristic = heuristic or (lambda node : 0)
        return self._get_plan(state, verbose=verbose)

    def set_actions(self, actions):
        self._actions = actions
        if isinstance(self._heuristic, Heuristic):
            self._heuristic.set_actions(actions)

    def _get_plan(self, state, verbose=False):
        start_time = time.time()
        queue = []
        state_to_best_g = defaultdict(lambda : float("inf"))
        tiebreak = count()

        root_node = self.Node(state=state, parent=None, action=None, g=0)
        hq.heappush(queue, (self._get_priority(root_node), next(tiebreak), root_node))
        num_expansions = 0

        while len(queue) > 0 and (time.time() - start_time < self._timeout):
            _, _, node = hq.heappop(queue)
            # If we already found a better path here, don't bother
            if state_to_best_g[node.state] < node.g:
                continue
            # If the goal holds, return
            if self._check_goal(node.state):
                if verbose:
                    print("\nPlan found!")
                return self._finish_plan(node), {'node_expansions' : num_expansions}
            num_expansions += 1
            if verbose:
                print(f"Expanding node {num_expansions}", end='\r', flush=True)
            # Generate successors
            for action, child_state in self._get_successors(node.state):
                # If we already found a better path to child, don't bother
                if state_to_best_g[child_state] <= node.g+1:
                    continue
                # Add new node
                child_node = self.Node(state=child_state, parent=node, action=action, g=node.g+1)
                priority = self._get_priority(child_node)
                hq.heappush(queue, (priority, next(tiebreak), child_node))
                state_to_best_g[child_state] = child_node.g

        if verbose:
            print("Warning: planning failed.")
        return [], {'node_expansions' : num_expansions}

    def _get_successors(self, state):
        for action in self._actions:
            next_state = self._get_successor_state(state, action)
            yield action, next_state

    def _finish_plan(self, node):
        plan = []
        while node.parent is not None:
            plan.append(node.action)
            node = node.parent
        plan.reverse()
        return plan

    def _get_priority(self, node):
        h = self._heuristic(node)
        if isinstance(h, tuple):
            return (tuple(node.g + hi for hi in h), h)
        return (node.g + h, h)


class BestFirstSearch(AStar):
    """Planning with best-first search
    """

    def _get_priority(self, node):
        h = self._heuristic(node)
        return h


class UCT(Planner):
    """Implementation of UCT based on Leslie's lecture notes

    """
    def __init__(self, successor_fn, check_goal_fn, reward_fn,
                 num_search_iters=100, timeout=100,
                 replanning_interval=5, max_num_steps=250, gamma=0.9, seed=0):

        self._get_successor_state = successor_fn
        self._check_goal = check_goal_fn
        self._reward_fn = reward_fn

        self._num_search_iters = num_search_iters
        self._max_num_steps = max_num_steps
        self._gamma = gamma
        self._timeout = timeout
        self._replanning_interval = replanning_interval

        self._rng = np.random.RandomState(seed)
        self._actions = None
        self._Q = None
        self._N = None

    def __call__(self, state, heuristic=None, verbose=False):
        steps_since_replanning = 0
        plan = []
        for t in tqdm(range(self._max_num_steps)):
            if t % self._replanning_interval == 0:
                if verbose: print("Running UCT...")
                self.run(state, horizon=self._max_num_steps - t)
                steps_since_replanning = 0
                if verbose: print("Done.")

            # print(f'generating action at step: {t}')
            # values = {a: self._Q[state][a][t] for a in self._actions}
            # print(sorted(values.items(), key=lambda x: -x[1]))

            action = self._get_action(state, t=steps_since_replanning)
            steps_since_replanning += 1
            # if verbose: print("Taking action", action)
            state = self._get_successor_state(state, action)
            # if verbose: print("Next state:", state)
            plan.append(action)
            if self._check_goal(state):
                if verbose: print("!! UCT found goal", action)
                break

        return plan, {'node_expansions': 0}

    def run(self, state, horizon=100):
        # Initialize Q[s][a][d] -> float
        self._Q = defaultdict(lambda : defaultdict(lambda : defaultdict(float)))
        # Initialize N[s][a][d] -> int
        self._N = defaultdict(lambda : defaultdict(lambda : defaultdict(int)))
        # Loop search
        start_time = time.time()
        for it in tqdm(range(self._num_search_iters), desc='UCT Search'):
            if time.time() - start_time > self._timeout:
                print(f'.... stopped UCT after {it} iterations (timeout = {self._timeout})')
                break
            # Update Q
            self._search(state, 0, horizon=horizon)

    def set_actions(self, actions):
        self._actions = actions

    def _get_action(self, state, t=0):
        # Return best action, break ties randomly
        return max(self._actions, key=lambda a : (self._Q[state][a][t], self._rng.uniform()))

    def _search(self, s, depth, horizon):
        # Base case
        if depth == horizon:
            return 0.

        # Select an action, balancing explore/exploit
        a = self._select_action(s, depth, horizon=horizon)
        # Create a child state
        next_state = self._get_successor_state(s, a)

        # Get value estimate
        if self._check_goal(next_state):
            # Some environments terminate problems before the horizon
            reward = self._reward_fn(s, a)
            reward = 100
            q = reward
        else:
            reward = self._reward_fn(s, a)
            reward = 0
            q = reward + self._gamma * self._search(next_state, depth+1, horizon=horizon)
        # Update values and counts
        num_visits = self._N[s][a][depth] # before now

        # First visit to (s, a, depth)
        if num_visits == 0:
            self._Q[s][a][depth] = q
        # We've been here before
        else:
            # Running average
            self._Q[s][a][depth] = (num_visits / (num_visits + 1.)) * self._Q[s][a][depth] + \
                                   (1 / (num_visits + 1.)) * q
        # Update num visits
        self._N[s][a][depth] += 1
        return self._Q[s][a][depth]

    def _select_action(self, s, depth, horizon):
        # If there is any action where N(s, a, depth) == 0, try it first
        untried_actions = [a for a in self._actions if self._N[s][a][depth] == 0]
        if len(untried_actions) > 0:
            return self._rng.choice(untried_actions)
        # Otherwise, take an action to trade off exploration and exploitation
        N_s_d = sum(self._N[s][a][depth] for a in self._actions)
        best_action_score = -np.inf
        best_actions = []
        for a in self._actions:
            explore_bonus = (np.log(N_s_d) / self._N[s][a][depth])**((horizon + depth) / (2*horizon + depth))
            # explore_bonus = (np.log(N_s_d) / self._N[s][a][depth])**(0.5)
            # explore_bonus = 0
            score = self._Q[s][a][depth] + explore_bonus
            if score > best_action_score:
                best_action_score = score
                best_actions = [a]
            elif score == best_action_score:
                best_actions.append(a)
        return self._rng.choice(best_actions)


class DPApproach(Approach):
    def __init__(self, planner):
        self._planner = planner
        self._actions = None
        self._plan = []

    def set_actions(self, actions):
        self._actions = actions
        self._planner.set_actions(actions)

    def reset(self, obs):
        self._plan, info = self._planner(obs)
        return info

    def step(self, obs):
        if not self._plan:
            print("Warning: step was called without a plan. Defaulting to random action.")
            return self._rng.choice(self._actions)
        return self._plan.pop(0)

    def seed(self, seed):
        self._rng = np.random.RandomState(seed)

    def train(self, env):
        pass


<<<<<<< HEAD
    def __init__(self, env, successor_fn, check_goal_fn, reward_fn,
                 max_num_steps=100, gamma=0.9, epsilon=0.1, timeout=100, seed=0):
=======
class VI(DPApproach):
    def __init__(self, states, successor_fn, check_goal_fn, reward_fn,
                 gamma=0.9, epsilon=0.1, timeout=100, seed=0):
>>>>>>> 1776ca2b

        self._env = SearchAndRescueEnv(env)
        self._states = None
        self._actions = None
        self.T = successor_fn
        self.R = reward_fn
        self._check_goal = check_goal_fn

        self._max_num_steps = max_num_steps
        self._gamma = gamma
        self._epsilon = epsilon  ## epsilon greey method
        self._timeout = timeout
        self._pi = None

        self._rng = np.random.RandomState(seed)

    def set_actions(self, actions):
        self._actions = actions

    def _obs_to_state(self, state):
        """ from the observation in the environment to the state space of VI """
        new_state = self._env._internal_to_state(state)
        if self._level == 1:
            goal_person = list([y for x,y in new_state if 'rescue' == x][0])[0]
            rob_loc = [y for x,y in new_state if 'robot' in x][0]
            person_loc = [y for x,y in new_state if goal_person == x]
            if len(person_loc) > 0: person_loc = person_loc[0]
            else: person_loc = rob_loc
            if_carry = [y for x, y in new_state if 'carrying' == x][0]
            if if_carry: if_carry = 1
            else: if_carry = 0
            return self._states.index((self._available_locations.index(rob_loc),
                    self._available_locations.index(person_loc),
                    if_carry))
        raise NotImplementedError("Didn't implement for this level!")

    def _state_to_obs(self, state):
        """ from the state space of VI to the observation in the environment """

        if self._level == 1:
            goal_person = list([y for x, y in self._fixed_state_items if 'rescue' == x][0])[0]
            rob_loc, person_loc, if_carry = self._states[state]
            if if_carry == 1: if_carry = goal_person
            else: if_carry = None
            new_state = copy.deepcopy(self._fixed_state_items)
            new_state.append(('robot0', self._available_locations[rob_loc]))
            new_state.append((goal_person, self._available_locations[person_loc]))
            new_state.append(('carrying', if_carry))
            return self._env._state_to_internal(tuple(new_state))

        raise NotImplementedError("Didn't implement for this level!")

    def _set_states(self, state):
        ## the available states include robot-at x person-at x handsfree
        new_state = self._env._internal_to_state(state)
        self._available_locations = [(r,c) for r in range(6) for c in range(6)]
        self._fixed_state_items = [(x,y) for x,y in new_state
                                   if 'hospital' in x or 'wall' in x or 'rescue' == x]

        ## find the number of possible locations
        for item, value in new_state:
            if 'wall' in item:
                self._available_locations.remove(value)

        ## find the level specified by looking at ('rescue', frozenset({'personx'})) and ('personx')
        num_of_rescues = len(list([y for x,y in new_state if 'rescue' == x][0]))
        num_of_persons = len(list([y for x,y in new_state if 'person' in x]))

        ## level 1 or level 2
        if num_of_persons == 1 and num_of_rescues == 1:
            self._level = 1
            self._states = tuple([(rob_loc, person_loc, if_carry)
                                  for rob_loc in range(len(self._available_locations))
                                  for person_loc in range(len(self._available_locations))
                                  for if_carry in range(2)
                                  ])
            return self._states

        raise NotImplementedError("Didn't implement for this level!")

    def __call__(self, state, verbose=False):
        self._set_states(state)
        self._pi = self.value_iteration()
        plan = [state]
        for t in tqdm(range(self._max_num_steps)):
            action = self._get_action(state)
            state = self.T(state, action)
            plan.append(state)
            if self._check_goal(state):
                print(f'!!! found goal in {t} steps!')
                break

        return plan, {'node_expansions': 0}

    def value_iteration(self):
        """ performs value iteration and uses state action value to extract greedy policy for gridworld """

        start = time.time()

        ## save the value as a dictionary as it will be used repeatedly
        R = {}
        def get_R(s, a):
            if (s, a) not in R:
                R[(s, a)] = self.R(self._state_to_obs(s), self._actions[a])
            return R[(s, a)]

        T = {}
        def get_T(s, a):
            if (s, a) not in T:
                T[(s, a)] = self._obs_to_state(self.T(self._state_to_obs(s), self._actions[a]))
            return T[(s, a)]

        # helper function
        def best_action(s):
            V_max = -np.inf
            for a in range(len(self._actions)):
                s_p = get_T(s, a)
                V_temp = get_R(s_p, a) + self._gamma * V[s_p]
                V_max = max(V_max, V_temp)
            return V_max

        ## initialize V to be 0
        V = np.zeros(len(self._states))

        ## apply Bellman Equation until converge
        iter = 0
        while True:
            iter += 1
            delta = 0
            for s in range(len(self._states)):
                v = V[s]
                V[s] = best_action(s)  # helper function used
                delta = max(delta, abs(v - V[s]))

            # termination condition
            if delta < 10**-3: break

        ## extract greedy policy
        pi = np.zeros((len(self._states), len(self._actions)))
        Q_sa = np.zeros((len(self._states), len(self._actions)))
        for s in range(len(self._states)):
            Q = np.zeros((len(self._actions),))
            for a in range(len(self._actions)):
                s_p = get_T(s, a)
                Q[a] = get_R(s_p, a) + self._gamma * V[s_p]
                Q_sa[s, a] = Q[a]

            ## highest state-action value
            Q_max = np.amax(Q)

            ## collect all actions that has Q value very close to Q_max
            # pi[s[0], s[1]//90, :] = softmax((Q * (np.abs(Q - Q_max) < 10**-2) / 0.01).astype(int))
            pi[s, :] = np.abs(Q - Q_max) < 10 ** -3
            pi[s, :] /= np.sum(pi[s, :])

        print(f'... finished VI on {len(self._states)} states in {round(time.time()-start, 3)} seconds')
        return pi

    def _get_action(self, state):
        if self._rng.rand() < self._epsilon:
            return self._rng.choice(self._actions)

        ## ties are broken randomly
        state = self._obs_to_state(state)
        return self._actions[np.random.choice(len(self._actions), p=self._pi[state, :])]<|MERGE_RESOLUTION|>--- conflicted
+++ resolved
@@ -391,15 +391,9 @@
     def train(self, env):
         pass
 
-
-<<<<<<< HEAD
+class VI(DPApproach):
     def __init__(self, env, successor_fn, check_goal_fn, reward_fn,
-                 max_num_steps=100, gamma=0.9, epsilon=0.1, timeout=100, seed=0):
-=======
-class VI(DPApproach):
-    def __init__(self, states, successor_fn, check_goal_fn, reward_fn,
-                 gamma=0.9, epsilon=0.1, timeout=100, seed=0):
->>>>>>> 1776ca2b
+                 max_num_steps=150, gamma=0.9, epsilon=0.1, timeout=100, seed=0):
 
         self._env = SearchAndRescueEnv(env)
         self._states = None
