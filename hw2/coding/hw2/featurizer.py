--- conflicted
+++ resolved
@@ -7,7 +7,10 @@
 #
 # Distributed under terms of the MIT license.
 
-<<<<<<< HEAD
+import abc
+import numpy as np
+from pddlgym.structs import Predicate, State, Type, LiteralConjunction
+
 
 class Featurizer:
     """Generic class for featurizers
@@ -54,12 +57,7 @@
             A raw input
         """
         raise NotImplementedError("Override me!")
-=======
-import numpy as np
-from pddlgym.structs import Predicate, State, Type, LiteralConjunction
->>>>>>> 9b24a961
-
-from .base import Featurizer
+
 
 class TabularFeaturizer(Featurizer):
     """A tabular featurizer assigns a unique ID to each input.
@@ -222,19 +220,19 @@
         state = (state / self.max_location) - 0.5
         return state
 
-def get_featurizer(name):
+def get_featurizer(name, **kwargs):
     """Put new featurizers here!
     """
     if name == "tabular":
-        return TabularFeaturizer()
+        return TabularFeaturizer(**kwargs)
 
     if name == "propositional":
-        return PropositionalFeaturizer()
+        return PropositionalFeaturizer(**kwargs)
 
     if name == 'SARState':
-        return SARStateFeaturizer()
+        return SARStateFeaturizer(**kwargs)
 
     if name == 'SARMinimalState':
-        return SARMinimalStateFeaturizer()
+        return SARMinimalStateFeaturizer(**kwargs)
 
     raise Exception(f"Unrecognized featurizer: {name}")